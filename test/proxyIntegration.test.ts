// helper for parameterized tests (http://blog.piotrturski.net/2015/04/jasmine-parameterized-tests.html)
<<<<<<< HEAD
=======
import { process as proxyIntegration, ProxyIntegrationConfig } from '../lib/proxyIntegration'
import { APIGatewayProxyEvent } from 'aws-lambda'
>>>>>>> 5ebedd9b

function forEach(arrayOfArrays: any) {
  return {
    it: (description: string, testCaseFunction: (...args: any[]) => void | Promise<void>) => {
      arrayOfArrays.forEach((innerArray: any) => {
        it(description + ' ' + JSON.stringify(innerArray), () => {
          // @ts-ignore
          return testCaseFunction.apply(this, innerArray)
        })
      })
    }
  }
}

const expectedCorsHeaders = {
  'Access-Control-Allow-Origin': '*',
  'Access-Control-Allow-Methods': 'GET,POST,PUT,DELETE,HEAD,PATCH',
  'Access-Control-Allow-Headers': 'Content-Type,X-Amz-Date,Authorization,X-Api-Key,X-Amz-Security-Token'
}

const context = {} as any

describe('proxyIntegration.routeHandler.selection', () => {
  it('should select longer match without context (for backward compatibility)', () => {
    const actionSpy = jasmine.createSpy('action')
    proxyIntegration({
      routes: [
        { path: '/', method: 'GET', action: () => '/' as any },
        { path: '/123', method: 'POST', action: () => '123' as any },
        { path: '/123', method: 'GET', action: actionSpy }
      ]
    }, { httpMethod: 'GET', path: '/123' } as APIGatewayProxyEvent, context)
    expect(actionSpy).toHaveBeenCalledWith({ httpMethod: 'GET', path: '/123', paths: {} }, jasmine.anything())
  })

  it('should select longer match', () => {
    const actionSpy = jest.fn()
    proxyIntegration({
      routes: [
        { path: '/', method: 'GET', action: () => '/' as any },
        { path: '/123', method: 'POST', action: () => '123' as any },
        { path: '/123', method: 'GET', action: actionSpy }
      ]
    }, { httpMethod: 'GET', path: '/123' } as APIGatewayProxyEvent, context)
    expect(actionSpy).toHaveBeenCalledWith({ httpMethod: 'GET', path: '/123', paths: {} }, context)
  })
  forEach([
    ['/:param'],
    ['/{param}']
  ]).it('should select parameter match', (path) => {
    const actionSpy = jasmine.createSpy('action')
    proxyIntegration({
      routes: [
        { path: '/', method: 'GET', action: () => '/' as any },
        { path: '/123', method: 'GET', action: () => '123' as any },
        { path: path, method: 'GET', action: actionSpy }
      ]
    }, { httpMethod: 'GET', path: '/456' } as APIGatewayProxyEvent, context)
    expect(actionSpy).toHaveBeenCalledWith({ httpMethod: 'GET', path: '/456', paths: { param: '456' } }, context)
  })
  forEach([
    ['/:param'],
    ['/{param}']
  ]).it('should select static match', (path) => {
    const actionSpy = jasmine.createSpy('action')
    proxyIntegration({
      routes: [
        { path: '/', method: 'GET', action: () => '/' as any },
        { path: '/123', method: 'GET', action: actionSpy },
        { path: path, method: 'GET', action: () => 'param' as any }
      ]
    }, { httpMethod: 'GET', path: '/123' } as APIGatewayProxyEvent, context)
    expect(actionSpy).toHaveBeenCalledWith({ httpMethod: 'GET', path: '/123', paths: {} }, context)
  })
  forEach([
    ['/:param'],
    ['/{param}']
  ]).it('should match urlencoded path', (path) => {
    const actionSpy = jasmine.createSpy('action')
    proxyIntegration({
      routes: [
        { path: '/', method: 'GET', action: () => '/' as any },
        { path: '/123', method: 'GET', action: () => '123' as any },
        { path: path, method: 'GET', action: actionSpy }
      ]
    }, { httpMethod: 'GET', path: '/%2Fwirtschaft%2Farticle85883...tml' } as APIGatewayProxyEvent, context)
    expect(actionSpy).toHaveBeenCalledWith({
      httpMethod: 'GET',
      path: '/%2Fwirtschaft%2Farticle85883...tml',
      paths: { param: '/wirtschaft/article85883...tml' }
    }, context)
  })
  forEach([
    ['/:param'],
    ['/{param}']
  ]).it('should select match containing hyphen', (path) => {
    const actionSpy = jasmine.createSpy('action')
    proxyIntegration({
      routes: [
        { path: path, method: 'GET', action: actionSpy }
      ]
    }, { httpMethod: 'GET', path: '/%2Fdeutschland-bewegt-sich%2F' } as APIGatewayProxyEvent, context)
    expect(actionSpy).toHaveBeenCalledWith({
      httpMethod: 'GET',
      path: '/%2Fdeutschland-bewegt-sich%2F',
      paths: { param: '/deutschland-bewegt-sich/' }
    }, context)
  })
  forEach([
    ['/:param'],
    ['/{param}']
  ]).it('should select match containing question marks and dots', (path) => {
    const actionSpy = jasmine.createSpy('action')
    proxyIntegration({
      routes: [
        { path: path, method: 'GET', action: actionSpy }
      ]
    }, {
      httpMethod: 'GET',
      path: '/%2Fboerse%2FResources%2FImages%2Fcss%2Farrows_change-2.0.1.png?rfid=2013011501'
    } as APIGatewayProxyEvent, context)
    expect(actionSpy).toHaveBeenCalledWith({
      httpMethod: 'GET',
      path: '/%2Fboerse%2FResources%2FImages%2Fcss%2Farrows_change-2.0.1.png?rfid=2013011501',
      paths: { param: '/boerse/Resources/Images/css/arrows_change-2.0.1.png?rfid=2013011501' }
    }, context)
  })
  it('should add cors headers to OPTIONS request', async () => {
    const result = await proxyIntegration({
      routes: [{} as any],
      cors: true
    }, { httpMethod: 'OPTIONS', path: '/' } as APIGatewayProxyEvent, context)

    expect(result).toEqual({
      statusCode: 200,
      headers: expectedCorsHeaders,
      body: ''
    })
  })

  it('should add cors headers to GET request', async () => {
    const result = await proxyIntegration({
      routes: [{ path: '/', method: 'GET', action: () => '/' as any }],
      cors: true
    }, { httpMethod: 'GET', path: '/' } as APIGatewayProxyEvent, context)

    expect(result).toEqual({
      statusCode: 200,
      headers: Object.assign({ 'Content-Type': 'application/json' }, expectedCorsHeaders),
      body: '"/"'
    })
  })
})

describe('proxyIntegration.routeHandler', () => {
  it('call with context', () => {
    const actionSpy = jasmine.createSpy('action')
    const event = {
      httpMethod: 'GET',
      path: '/shortcut-itemsdev',
      headers: { Host: 'api.ep.welt.de' },
      requestContext: { apiId: 'blabla' }
    }
    const context = {
      awsRequestId: 'ab-dc',
      functionName: 'name'
    }

    proxyIntegration({
      routes: [{
        method: 'GET',
        path: '/',
        action: actionSpy
      }]
    }, event as any, context as any)

    expect(actionSpy).toHaveBeenCalledWith({
      httpMethod: 'GET', headers: jasmine.anything(), requestContext: jasmine.anything(), path: '/', paths: {}
    }, context)
  })

  it('should remove basepath from root path if coming over custom domain name', () => {
    const actionSpy = jasmine.createSpy('action')
    const event = {
      httpMethod: 'GET', path: '/shortcut-itemsdev',
      headers: { Host: 'api.ep.welt.de' },
      requestContext: { apiId: 'blabla' }
    }
    proxyIntegration({
      routes: [{
        method: 'GET',
        path: '/',
        action: actionSpy
      }]
    }, event as any, context)
    expect(actionSpy).toHaveBeenCalledWith({
      httpMethod: 'GET', headers: jasmine.anything(), requestContext: jasmine.anything(), path: '/', paths: {}
    }, context)
  })
  it('should remove basepath from multi-slash-path if coming over custom domain name', () => {
    const actionSpy = jasmine.createSpy('action')
    const event = {
      httpMethod: 'GET', path: '/shortcut-itemsdev/123/456',
      headers: { Host: 'api.ep.welt.de' },
      requestContext: { apiId: 'blabla' }
    }
    proxyIntegration({
      routes: [{
        method: 'GET',
        path: '/123/456',
        action: actionSpy
      }]
    }, event as any, context)
    expect(actionSpy).toHaveBeenCalledWith({
      httpMethod: 'GET',
      headers: jasmine.anything(),
      requestContext: jasmine.anything(),
      path: '/123/456',
      paths: {}
    }, context)
  })
  it('should not change path if not coming over custom domain name', async () => {
    await assertPathIsUnchanged('blabla.execute-api.eu-central-1.amazonaws.com')
  })
  it('should not change path if coming over localhost', async () => {
    await assertPathIsUnchanged('localhost')
  })
  it('should return 400 for an invalid body', async () => {
    const result = await proxyIntegration({ routes: [{} as any] },
      { httpMethod: 'GET', path: '/', body: '{keinJson' } as APIGatewayProxyEvent, context)
    expect(result).toEqual({
      statusCode: 400,
      body: JSON.stringify({ 'message': 'body is not a valid JSON', 'error': 'ParseError' }),
      headers: jasmine.anything()
    })
  })
  it('should return error for no process found', async () => {
    const result = await proxyIntegration({ routes: [{} as any] }, {
      httpMethod: 'GET',
      path: '/'
    } as APIGatewayProxyEvent, context)

    expect(result).toEqual({
      statusCode: 404,
      body: jasmine.stringMatching(/Could not find/),
      headers: jasmine.anything()
    })
  })
  it('should return null if it is not an http request', () => {
    const result = proxyIntegration({ routes: [{} as any] }, {} as any, context)
    expect(result).toBe(null)
  })
  forEach([
    ['GET', '/'],
    ['POST', '/'],
    ['PUT', '/'],
    ['DELETE', '/'],
    ['GET', '/abc/def'],
    ['POST', '/abc'],
    ['PUT', '/abc/def/ghi']
  ]).it('should call action for on method/staticPath', async (method: string, path: string) => {
    const routeConfig: ProxyIntegrationConfig = {
      routes: [
        { method, path, action: () => ({ foo: 'bar' }) as any }
      ]
    }
    const result = await proxyIntegration(routeConfig, { path, httpMethod: method } as APIGatewayProxyEvent, context)
    expect(result).toEqual({
      statusCode: 200,
      headers: jasmine.anything(),
      body: JSON.stringify({ foo: 'bar' })
    })
  })
  forEach([
    ['/:param1', '/p1', { param1: 'p1' }],
    ['/abc/:param1', '/abc/p1', { param1: 'p1' }],
    ['/abc/def/:param1', '/abc/def/p1', { param1: 'p1' }],
    ['/:param1/abc/:param2', '/p1/abc/p2', { param1: 'p1', param2: 'p2' }],
    ['/:param1/abc/def/:param2', '/p1/abc/def/p2', { param1: 'p1', param2: 'p2' }],
    ['/{param1}', '/p1', { param1: 'p1' }],
    ['/abc/{param1}', '/abc/p1', { param1: 'p1' }],
    ['/abc/def/{param1}', '/abc/def/p1', { param1: 'p1' }],
    ['/{param1}/abc/{param2}', '/p1/abc/p2', { param1: 'p1', param2: 'p2' }],
    ['/{param1}/abc/def/{param2}', '/p1/abc/def/p2', { param1: 'p1', param2: 'p2' }],
    ['/:param1/abc/{param2}', '/p1/abc/p2', { param1: 'p1', param2: 'p2' }],
    ['/{param1}/abc/def/:param2', '/p1/abc/def/p2', { param1: 'p1', param2: 'p2' }]
  ]).it('should call action with path params for method/path', async (pathConfig, path, expectedPathValues) => {
    const spiedAction = jasmine.createSpy('action').and.returnValue({ foo: 'bar' })
    const routeConfig: ProxyIntegrationConfig = {
      routes: [
        {
          method: 'GET',
          path: pathConfig,
          action: spiedAction
        }
      ]
    }
    await proxyIntegration(routeConfig, { path, httpMethod: 'GET' } as APIGatewayProxyEvent, context)
    expect(spiedAction).toHaveBeenCalledWith({ path, httpMethod: 'GET', paths: expectedPathValues }, context)
  })


  it('should return default headers', async () => {
    const routeConfig: ProxyIntegrationConfig = {
      defaultHeaders: { 'a': '1', 'b': '2' },
      routes: [
        {
          method: 'GET',
          path: '/',
          action: () => ({}) as any
        }
      ]
    }
    const result = await proxyIntegration(routeConfig, {
      path: '/',
      httpMethod: 'GET'
    } as APIGatewayProxyEvent, context)
    expect(result).toEqual({
      statusCode: 200,
      headers: { 'Content-Type': 'application/json', 'a': '1', 'b': '2' },
      body: '{}'
    })
  })


  it('should return error headers', async () => {
    const routeConfig = {
      routes: [
        {
          method: 'GET',
          path: '/',
          action: (): any => (Promise.resolve())
        }
      ]
    }
    const result = await proxyIntegration(routeConfig, {
      path: '/',
      httpMethod: 'GET'
    } as APIGatewayProxyEvent, context)
    expect(result).toEqual({
      statusCode: 200,
      headers: { 'Content-Type': 'application/json' },
      body: '{}'
    })
  })

  it('should return error including CORS header', async () => {
    const routeConfig = {
      cors: true,
      routes: [
        {
          method: 'GET',
          path: '/',
          action: () => {
            throw { reason: 'myerror', message: 'bla' }
          }
        }
      ],
      errorMapping: { 'myerror': 501 }
    }
    const result = await proxyIntegration(routeConfig, {
      path: '/',
      httpMethod: 'GET'
    } as APIGatewayProxyEvent, context)
    expect(result).toEqual({
      statusCode: 501,
      body: '{"message":"bla","error":"myerror"}',
      headers: Object.assign({ 'Content-Type': 'application/json' }, expectedCorsHeaders)
    })
  })
  it('should modify incorrect error', async () => {
    const incorrectError = { body: { reason: 'oops' } }
    const routeConfig = {
      routes: [
        {
          method: 'GET',
          path: '/',
          action: () => {
            throw incorrectError
          }
        }
      ]
    }
    const result = await proxyIntegration(routeConfig, {
      path: '/',
      httpMethod: 'GET'
    } as APIGatewayProxyEvent, context)
    expect(result).toEqual({
      statusCode: 500,
      body: JSON.stringify({ error: 'ServerError', message: 'Generic error:' + JSON.stringify(incorrectError) }),
      headers: expectedCorsHeaders
    })
  })

  it('should pass through error statuscode', async () => {
    const statusCodeError = { statusCode: 666, message: { reason: 'oops' } }
    const routeConfig = {
      routes: [
        {
          method: 'GET',
          path: '/',
          action: () => {
            throw statusCodeError
          }
        }
      ]
    }
    const result = await proxyIntegration(routeConfig, {
      path: '/',
      httpMethod: 'GET'
    } as APIGatewayProxyEvent, context)
    expect(result).toEqual({
      statusCode: 666,
      body: '{"message":{"reason":"oops"},"error":666}',
      headers: expectedCorsHeaders
    })
  })
})

describe('proxyIntegration.proxyPath', () => {

  it('single proxy path', async () => {
    const spiedAction = jasmine.createSpy('action').and.returnValue({})
    const routeConfig: ProxyIntegrationConfig = {
      proxyPath: 'apiPath',
      routes: [
        {
          method: 'GET',
          path: '/article/list',
          action: spiedAction
        }
      ]
    }

    const result = await proxyIntegration(routeConfig, {
      resource: '/{apiPath+}',
      path: '/article/list',
      pathParameters: { apiPath: '/article/list' },
      httpMethod: 'GET'
    } as any, context)

    expect(spiedAction).toHaveBeenCalledWith({
      resource: '/{apiPath+}',
      paths: {},
      path: '/article/list',
      httpMethod: 'GET',
      pathParameters: { apiPath: '/article/list' }
    }, context)
    expect(result).toEqual({
      statusCode: 200,
      body: '{}',
      headers: Object.assign({ 'Content-Type': 'application/json' })
    })

  })

  it('multiple proxy path', async () => {
    const articleAction = jasmine.createSpy('action').and.returnValue({})
    const sectionAction = jasmine.createSpy('action').and.returnValue({})
    const routeConfig: ProxyIntegrationConfig = {
      proxyPath: 'apiPath',
      routes: [
        {
          method: 'GET',
          path: '/article/list',
          action: articleAction
        },
        {
          method: 'GET',
          path: '/section/list',
          action: sectionAction
        }
      ]
    }
    await proxyIntegration(routeConfig, {
      resource: '/{apiPath+}',
      path: '/article/list',
      pathParameters: { apiPath: '/article/list' },
      httpMethod: 'GET'
    } as any, context)
    expect(articleAction).toHaveBeenCalledWith({
      resource: '/{apiPath+}',
      paths: {},
      path: '/article/list',
      httpMethod: 'GET',
      pathParameters: { apiPath: '/article/list' }
    }, context)
    expect(sectionAction).not.toHaveBeenCalled()

    await proxyIntegration(routeConfig, {
      resource: '/{apiPath+}',
      path: '/section/list',
      pathParameters: { apiPath: '/section/list' },
      httpMethod: 'GET'
    } as any, context)
    expect(sectionAction).toHaveBeenCalledWith({
      resource: '/{apiPath+}',
      paths: {},
      path: '/section/list',
      httpMethod: 'GET',
      pathParameters: { apiPath: '/section/list' }
    }, context)

  })
})

describe('proxyIntegration.routeHandler.returnvalues', () => {
  it('should return async result with custom response object', async () => {

    const customBody = {
      statusCode: 201,
      headers: {
        'x-test-header': 'x-value'
      },
      body: JSON.stringify({ foo: 'bar' })
    }

    const routeConfig = {
      routes: [
        { method: 'GET', path: '/', action: () => Promise.resolve(customBody) }
      ]
    }
    const result = await proxyIntegration(routeConfig, {
      path: '/',
      httpMethod: 'GET'
    } as APIGatewayProxyEvent, context)
    expect(result).toEqual({
      statusCode: 201,
      headers: {
        'x-test-header': 'x-value',
        'Content-Type': 'application/json'
      },
      body: JSON.stringify({ foo: 'bar' })
    })
  })

  forEach([
    [{ foo: 'bar' }, JSON.stringify({ foo: 'bar' })],
    [{ body: 1234 }, JSON.stringify({ body: 1234 })],
    [{ body: '1234' }, '1234'],
    ['', '""'],
    ['abc', '"abc"'],
    [false, 'false'],
    [true, 'true'],
    [null, 'null'],
    [1234, '1234'],
    [undefined, '{}']
  ]).it('should return async result', async (returnValue, expectedBody) => {
    const routeConfig = {
      routes: [
        { method: 'GET', path: '/', action: () => Promise.resolve(returnValue) }
      ]
    }
    const result = await proxyIntegration(routeConfig, {
      path: '/',
      httpMethod: 'GET'
    } as APIGatewayProxyEvent, context)
    expect(result).toEqual({
      statusCode: 200,
      headers: jasmine.anything(),
      body: expectedBody
    })
  })

  it('should return async error', async () => {
    const routeConfig = {
      routes: [
        { method: 'GET', path: '/', action: () => Promise.reject({ reason: 'myError', message: 'doof' }) }
      ],
      errorMapping: { 'myError': 599 }
    }
    const result = await proxyIntegration(routeConfig, {
      path: '/',
      httpMethod: 'GET'
    } as APIGatewayProxyEvent, context)
    expect(result).toEqual({
      statusCode: 599,
      body: '{"message":"doof","error":"myError"}',
      headers: { 'Content-Type': 'application/json' }
    })
  })
})

const assertPathIsUnchanged = async (hostname: string) => {
  const actionSpy = jasmine.createSpy('action')
  const event = {
    httpMethod: 'GET', path: '/123/456',
    headers: { Host: hostname },
    requestContext: { apiId: 'blabla' }
  }
  await proxyIntegration({
    routes: [{
      method: 'GET',
      path: '/123/456',
      action: actionSpy
    }]
  }, event as any, context)
  expect(actionSpy).toHaveBeenCalledWith({
    httpMethod: 'GET',
    headers: jasmine.anything(),
    requestContext: jasmine.anything(),
    path: '/123/456',
    paths: {}
  }, context)
}
<|MERGE_RESOLUTION|>--- conflicted
+++ resolved
@@ -1,9 +1,6 @@
 // helper for parameterized tests (http://blog.piotrturski.net/2015/04/jasmine-parameterized-tests.html)
-<<<<<<< HEAD
-=======
 import { process as proxyIntegration, ProxyIntegrationConfig } from '../lib/proxyIntegration'
 import { APIGatewayProxyEvent } from 'aws-lambda'
->>>>>>> 5ebedd9b
 
 function forEach(arrayOfArrays: any) {
   return {
