{
  "name": "aws-lambda-router",
<<<<<<< HEAD
  "version": "0.3.1",
=======
  "version": "0.4.0",
>>>>>>> e3972c54
  "description": "AWS lambda router",
  "main": "index.js",
  "types": "index.d.ts",
  "scripts": {
    "test": "gulp test"
  },
  "repository": {
    "type": "git",
    "url": "git+https://github.com/spring-media/aws-lambda-router.git"
  },
  "keywords": [
    "aws",
    "lambda",
    "apigateway",
    "any",
    "sns",
    "router",
    "routing"
  ],
  "author": "Christian Gohlke <christian.gohlke@spring-media.de> (https://www.welt.de)",
  "license": "Apache-2.0",
  "bugs": {
    "url": "https://github.com/spring-media/aws-lambda-router/issues"
  },
  "homepage": "https://github.com/spring-media/aws-lambda-router#readme",
  "devDependencies": {
    "del": "2.2.2",
    "gulp": "4.0",
    "gulp-install": "1.1.0",
    "gulp-jasmine": "4.0.0",
    "gulp-zip": "4.2.0",
    "proxyquire": "2.1.0"
  }
}<|MERGE_RESOLUTION|>--- conflicted
+++ resolved
@@ -1,10 +1,6 @@
 {
   "name": "aws-lambda-router",
-<<<<<<< HEAD
-  "version": "0.3.1",
-=======
-  "version": "0.4.0",
->>>>>>> e3972c54
+  "version": "0.4.1",
   "description": "AWS lambda router",
   "main": "index.js",
   "types": "index.d.ts",
